import os
import uuid
import base64
import io
import json
import threading
from typing import List, Optional
from fastapi import FastAPI, HTTPException
from pydantic import BaseModel
from PIL import Image
import numpy as np
import jax

<<<<<<< HEAD
from flaxdiff.utils import RandomMarkovState
=======
from flaxdiff.utils import parse_config, RandomMarkovState
>>>>>>> 4756548d
from flaxdiff.inference.pipeline import DiffusionInferencePipeline

# Force JAX to CPU
os.environ["JAX_PLATFORMS"] = os.getenv("JAX_PLATFORMS", "cpu")

app = FastAPI()
job_store = {}

<<<<<<< HEAD
# Request model
class GenerateRequest(BaseModel):
    prompts: List[str]
    model_name: Optional[str] = "diffusion-oxford_flowers102-res256"
=======
CONFIG_PATH = "config.json"

class GenerateRequest(BaseModel):
    prompts: List[str]
>>>>>>> 4756548d
    num_samples: Optional[int] = 1
    resolution: Optional[int] = 256
    diffusion_steps: Optional[int] = 25
    guidance_scale: Optional[float] = 3.0

# Load model once at startup
print("[Startup] Loading config...")
with open(CONFIG_PATH, "r") as f:
    raw_config = json.load(f)
parsed_config = parse_config(raw_config)

# You need to plug in actual model weights here
# Replace with real loaded weights from WandB or other source
dummy_state = {"params": {}, "ema_params": {}}

pipeline = DiffusionInferencePipeline.create(
    config=parsed_config,
    state=dummy_state,
    best_state=dummy_state,
    rngstate=RandomMarkovState(jax.random.PRNGKey(42))
)
print("[Startup] Model initialized successfully")

@app.post("/generate")
def generate(req: GenerateRequest):
    job_id = str(uuid.uuid4())
    job_store[job_id] = {"status": "running", "result": None}

    def run_generation():
        try:
            print(f"[Job {job_id}] Generating with prompts: {req.prompts}")
<<<<<<< HEAD
            print(f"[Job {job_id}] Loading model: {req.model_name}")

            pipeline = DiffusionInferencePipeline.from_wandb_registry(
                modelname=req.model_name,
                project="mlops-msml605-project",
                entity="umd-projects",
                version="latest"
            )
=======
>>>>>>> 4756548d

            samples = pipeline.generate_samples(
                num_samples=req.num_samples or len(req.prompts),
                resolution=req.resolution,
                diffusion_steps=req.diffusion_steps,
                guidance_scale=req.guidance_scale,
                conditioning_data=req.prompts
            )

            images_b64 = []
            for i, img in enumerate(samples):
                buf = io.BytesIO()
                try:
                    img_np = np.array(img) if not isinstance(img, np.ndarray) else img
                    if img_np.ndim == 2:
                        img_np = np.stack([img_np] * 3, axis=-1)

                    img_np = np.clip(img_np, -1.0, 1.0)
                    img_uint8 = ((img_np + 1.0) * 127.5).astype("uint8")
                    img_uint8 = np.nan_to_num(img_uint8, nan=0).astype("uint8")

                    image = Image.fromarray(img_uint8)
                    image.save(buf, format="PNG")
                    images_b64.append(base64.b64encode(buf.getvalue()).decode())
                except Exception as e:
                    print(f"[Job {job_id}] Failed to process image {i}: {e}")

            if not images_b64:
                raise RuntimeError("All images failed to process.")

            job_store[job_id] = {"status": "completed", "result": images_b64}
            print(f"[Job {job_id}] Generation complete")

        except Exception as e:
            job_store[job_id] = {"status": "failed", "error": str(e)}
            print(f"[Job {job_id}] Generation failed: {e}")

    threading.Thread(target=run_generation).start()
    return {"job_id": job_id, "status": "running"}

@app.get("/result/{job_id}")
def get_result(job_id: str):
    job = job_store.get(job_id)
    if not job:
        raise HTTPException(status_code=404, detail="Job not found")
    return {"job_id": job_id, **job}<|MERGE_RESOLUTION|>--- conflicted
+++ resolved
@@ -2,7 +2,6 @@
 import uuid
 import base64
 import io
-import json
 import threading
 from typing import List, Optional
 from fastapi import FastAPI, HTTPException
@@ -11,52 +10,27 @@
 import numpy as np
 import jax
 
-<<<<<<< HEAD
+from flaxdiff.utils import parse_config, RandomMarkovState
+from flaxdiff.inference.pipeline import DiffusionInferencePipeline
+import jax
+
 from flaxdiff.utils import RandomMarkovState
-=======
-from flaxdiff.utils import parse_config, RandomMarkovState
->>>>>>> 4756548d
 from flaxdiff.inference.pipeline import DiffusionInferencePipeline
 
-# Force JAX to CPU
+# Force JAX to CPU (remove this if you later enable TPU support)
 os.environ["JAX_PLATFORMS"] = os.getenv("JAX_PLATFORMS", "cpu")
 
 app = FastAPI()
 job_store = {}
 
-<<<<<<< HEAD
 # Request model
 class GenerateRequest(BaseModel):
     prompts: List[str]
     model_name: Optional[str] = "diffusion-oxford_flowers102-res256"
-=======
-CONFIG_PATH = "config.json"
-
-class GenerateRequest(BaseModel):
-    prompts: List[str]
->>>>>>> 4756548d
     num_samples: Optional[int] = 1
     resolution: Optional[int] = 256
     diffusion_steps: Optional[int] = 25
     guidance_scale: Optional[float] = 3.0
-
-# Load model once at startup
-print("[Startup] Loading config...")
-with open(CONFIG_PATH, "r") as f:
-    raw_config = json.load(f)
-parsed_config = parse_config(raw_config)
-
-# You need to plug in actual model weights here
-# Replace with real loaded weights from WandB or other source
-dummy_state = {"params": {}, "ema_params": {}}
-
-pipeline = DiffusionInferencePipeline.create(
-    config=parsed_config,
-    state=dummy_state,
-    best_state=dummy_state,
-    rngstate=RandomMarkovState(jax.random.PRNGKey(42))
-)
-print("[Startup] Model initialized successfully")
 
 @app.post("/generate")
 def generate(req: GenerateRequest):
@@ -66,7 +40,6 @@
     def run_generation():
         try:
             print(f"[Job {job_id}] Generating with prompts: {req.prompts}")
-<<<<<<< HEAD
             print(f"[Job {job_id}] Loading model: {req.model_name}")
 
             pipeline = DiffusionInferencePipeline.from_wandb_registry(
@@ -75,14 +48,13 @@
                 entity="umd-projects",
                 version="latest"
             )
-=======
->>>>>>> 4756548d
 
             samples = pipeline.generate_samples(
                 num_samples=req.num_samples or len(req.prompts),
                 resolution=req.resolution,
                 diffusion_steps=req.diffusion_steps,
                 guidance_scale=req.guidance_scale,
+                conditioning_data=req.prompts
                 conditioning_data=req.prompts
             )
 
@@ -92,6 +64,7 @@
                 try:
                     img_np = np.array(img) if not isinstance(img, np.ndarray) else img
                     if img_np.ndim == 2:
+                        img_np = np.stack([img_np] * 3, axis=-1)
                         img_np = np.stack([img_np] * 3, axis=-1)
 
                     img_np = np.clip(img_np, -1.0, 1.0)
